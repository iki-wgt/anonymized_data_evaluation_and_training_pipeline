--- conflicted
+++ resolved
@@ -1,4 +1,3 @@
-<<<<<<< HEAD
 # Pipeline for Anonymization, Training and Evaluation of YOLO on Anonymized Data
 
 | [📝 Paper ](https://link.springer.com/chapter/10.1007/978-3-032-02813-6_14) | [🗃️ Download Eval Dataset ](https://www.kaggle.com/datasets/sarahweisskaggle/aaal-eval-dataset) |
@@ -219,33 +218,4 @@
 - [COCO API](https://github.com/cocodataset/cocoapi)
 
 ## Authors
-- 🦊 [Sarah Weiß](https://github.com/Fox93)
-=======
-# Disclaimer
-
-Repo is currently in a Work-in-Progress state in preparation for paper publication.
-
-Code might not be ready to run & documentation might not be complete.
-
-Current development is restricted to the dev branch.
-
-# Pipeline for Systematic Training and Evaluation of YOLO on Anonymized Data
-
-This repository provides a pipeline for anonymizing data & training and evaluating of YOLO object detection models on privacy-preserving data.
-
-**Link to paper, graphs, and other visualizations will be provided at publication**
-
-**Own dataset, along with further details, will be released upon publication**
-
-**Repo is currently in a Work-in-Progress state in preparation for paper publication**
-
-*Features:*
-
-  - Face and full-body anonymization via DeepPrivacy2
-
-  - YOLO training with flexible configuration
-
-  - Evaluation using enhanced metrics (AP, mAP, F1/F2, SSIM) and MATLAB scripts for graphs
-  
-  - For easy use, single Dockerfiles for every module.
->>>>>>> 0f8c7b03
+- 🦊 [Sarah Weiß](https://github.com/Fox93)